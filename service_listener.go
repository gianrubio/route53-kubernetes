--- conflicted
+++ resolved
@@ -145,7 +145,6 @@
 					continue
 				}
 
-<<<<<<< HEAD
 				listHostedZoneInput := route53.ListHostedZonesByNameInput{
 					DNSName: &tld,
 				}
@@ -169,16 +168,11 @@
 				zoneParts := strings.Split(zoneID, "/")
 				zoneID = zoneParts[len(zoneParts)-1]
 
-				if err = updateDNS(r53Api, hn, hzID, domain, zoneID); err != nil {
+				if err = updateDNS(r53Api, hn, hzID, strings.TrimLeft(domain, "."), zoneID); err != nil {
 					glog.Warning(err)
 					continue
 				}
 				glog.Infof("Created dns record set: tld=%s, subdomain=%s, zoneID=%s", tld, subdomain, zoneID)
-=======
-			if err = updateDNS(r53Api, hn, hzID, strings.TrimLeft(domain, "."), zoneID); err != nil {
-				glog.Warning(err)
-				continue
->>>>>>> 638a0783
 			}
 		}
 		time.Sleep(30 * time.Second)
